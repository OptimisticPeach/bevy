--- conflicted
+++ resolved
@@ -1,119 +1,58 @@
-<<<<<<< HEAD
-[package]
-name = "bevy_render"
-version = "0.5.0"
-edition = "2018"
-authors = [
-    "Bevy Contributors <bevyengine@gmail.com>",
-    "Carter Anderson <mcanders1@gmail.com>",
-]
-description = "Provides rendering functionality for Bevy Engine"
-homepage = "https://bevyengine.org"
-repository = "https://github.com/bevyengine/bevy"
-license = "MIT"
-keywords = ["bevy"]
-
-[dependencies]
-# bevy
-bevy_app = { path = "../bevy_app", version = "0.5.0" }
-bevy_asset = { path = "../bevy_asset", version = "0.5.0" }
-bevy_core = { path = "../bevy_core", version = "0.5.0" }
-bevy_derive = { path = "../bevy_derive", version = "0.5.0" }
-bevy_ecs = { path = "../bevy_ecs", version = "0.5.0" }
-bevy_math = { path = "../bevy_math", version = "0.5.0" }
-bevy_reflect = { path = "../bevy_reflect", version = "0.5.0", features = ["bevy"] }
-bevy_transform = { path = "../bevy_transform", version = "0.5.0" }
-bevy_window = { path = "../bevy_window", version = "0.5.0" }
-bevy_utils = { path = "../bevy_utils", version = "0.5.0" }
-
-# rendering
-image = { version = "0.23.12", default-features = false }
-
-# misc
-serde = { version = "1", features = ["derive"] }
-bitflags = "1.2.1"
-smallvec = { version = "1.6", features = ["union", "const_generics"] }
-once_cell = "1.4.1" # TODO: replace once_cell with std equivalent if/when this lands: https://github.com/rust-lang/rfcs/pull/2788
-downcast-rs = "1.2.0"
-thiserror = "1.0"
-anyhow = "1.0"
-hex = "0.4.2"
-parking_lot = "0.11.0"
-num-traits = "0.2.14"
-
-[target.'cfg(not(target_arch = "wasm32"))'.dependencies]
-spirv-reflect = "0.2.3"
-
-[target.'cfg(any(all(target_arch="x86_64", target_os="linux", target_env="gnu"), all(target_arch="x86_64", target_os="macos"), all(target_arch="aarch64", target_os="android"), all(target_arch="armv7", target_os="androidabi"), all(target_arch="x86_64", target_os="windows", target_env="msvc")))'.dependencies]
-bevy-glsl-to-spirv = "0.2.0"
-
-[target.'cfg(not(any(target_arch = "wasm32", all(target_arch="x86_64", target_os="linux", target_env="gnu"), all(target_arch="x86_64", target_os="macos"), all(target_arch="aarch64", target_os="android"), all(target_arch="armv7", target_os="androidabi"), all(target_arch="x86_64", target_os="windows", target_env="msvc"))))'.dependencies]
-shaderc = "0.7.0"
-
-[features]
-png = ["image/png"]
-hdr = ["image/hdr"]
-dds = ["image/dds"]
-tga = ["image/tga"]
-jpeg = ["image/jpeg"]
-bmp = ["image/bmp"]
-=======
-[package]
-name = "bevy_render"
-version = "0.5.0"
-edition = "2018"
-authors = [
-    "Bevy Contributors <bevyengine@gmail.com>",
-    "Carter Anderson <mcanders1@gmail.com>",
-]
-description = "Provides rendering functionality for Bevy Engine"
-homepage = "https://bevyengine.org"
-repository = "https://github.com/bevyengine/bevy"
-license = "MIT"
-keywords = ["bevy"]
-
-[dependencies]
-# bevy
-bevy_app = { path = "../bevy_app", version = "0.5.0" }
-bevy_asset = { path = "../bevy_asset", version = "0.5.0" }
-bevy_core = { path = "../bevy_core", version = "0.5.0" }
-bevy_derive = { path = "../bevy_derive", version = "0.5.0" }
-bevy_ecs = { path = "../bevy_ecs", version = "0.5.0" }
-bevy_math = { path = "../bevy_math", version = "0.5.0" }
-bevy_reflect = { path = "../bevy_reflect", version = "0.5.0", features = ["bevy"] }
-bevy_transform = { path = "../bevy_transform", version = "0.5.0" }
-bevy_window = { path = "../bevy_window", version = "0.5.0" }
-bevy_utils = { path = "../bevy_utils", version = "0.5.0" }
-
-# rendering
-image = { version = "0.23.12", default-features = false }
-
-# misc
-serde = { version = "1", features = ["derive"] }
-bitflags = "1.2.1"
-smallvec = "1.4.2"
-# TODO: replace once_cell with std equivalent if/when this lands: https://github.com/rust-lang/rfcs/pull/2788
-once_cell = "1.4.1"
-downcast-rs = "1.2.0"
-thiserror = "1.0"
-anyhow = "1.0"
-hex = "0.4.2"
-parking_lot = "0.11.0"
-
-[target.'cfg(not(target_arch = "wasm32"))'.dependencies]
-spirv-reflect = "0.2.3"
-
-[target.'cfg(all(not(target_os = "ios"), not(target_arch = "wasm32"), not(all(target_arch = "aarch64", target_os = "macos"))))'.dependencies]
-bevy-glsl-to-spirv = "0.2.0"
-
-[target.'cfg(any(target_os = "ios", all(target_arch = "aarch64", target_os = "macos")))'.dependencies]
-shaderc = "0.7.0"
-
-[features]
-png = ["image/png"]
-hdr = ["image/hdr"]
-dds = ["image/dds"]
-tga = ["image/tga"]
-jpeg = ["image/jpeg"]
-bmp = ["image/bmp"]
->>>>>>> 2c3a0778
+[package]
+name = "bevy_render"
+version = "0.5.0"
+edition = "2018"
+authors = [
+    "Bevy Contributors <bevyengine@gmail.com>",
+    "Carter Anderson <mcanders1@gmail.com>",
+]
+description = "Provides rendering functionality for Bevy Engine"
+homepage = "https://bevyengine.org"
+repository = "https://github.com/bevyengine/bevy"
+license = "MIT"
+keywords = ["bevy"]
+
+[dependencies]
+# bevy
+bevy_app = { path = "../bevy_app", version = "0.5.0" }
+bevy_asset = { path = "../bevy_asset", version = "0.5.0" }
+bevy_core = { path = "../bevy_core", version = "0.5.0" }
+bevy_derive = { path = "../bevy_derive", version = "0.5.0" }
+bevy_ecs = { path = "../bevy_ecs", version = "0.5.0" }
+bevy_math = { path = "../bevy_math", version = "0.5.0" }
+bevy_reflect = { path = "../bevy_reflect", version = "0.5.0", features = ["bevy"] }
+bevy_transform = { path = "../bevy_transform", version = "0.5.0" }
+bevy_window = { path = "../bevy_window", version = "0.5.0" }
+bevy_utils = { path = "../bevy_utils", version = "0.5.0" }
+
+# rendering
+image = { version = "0.23.12", default-features = false }
+
+# misc
+serde = { version = "1", features = ["derive"] }
+bitflags = "1.2.1"
+smallvec = { version = "1.6", features = ["union", "const_generics"] }
+once_cell = "1.4.1" # TODO: replace once_cell with std equivalent if/when this lands: https://github.com/rust-lang/rfcs/pull/2788
+downcast-rs = "1.2.0"
+thiserror = "1.0"
+anyhow = "1.0"
+hex = "0.4.2"
+parking_lot = "0.11.0"
+num-traits = "0.2.14"
+
+[target.'cfg(not(target_arch = "wasm32"))'.dependencies]
+spirv-reflect = "0.2.3"
+
+[target.'cfg(any(all(target_arch="x86_64", target_os="linux", target_env="gnu"), all(target_arch="x86_64", target_os="macos"), all(target_arch="aarch64", target_os="android"), all(target_arch="armv7", target_os="androidabi"), all(target_arch="x86_64", target_os="windows", target_env="msvc")))'.dependencies]
+bevy-glsl-to-spirv = "0.2.0"
+
+[target.'cfg(not(any(target_arch = "wasm32", all(target_arch="x86_64", target_os="linux", target_env="gnu"), all(target_arch="x86_64", target_os="macos"), all(target_arch="aarch64", target_os="android"), all(target_arch="armv7", target_os="androidabi"), all(target_arch="x86_64", target_os="windows", target_env="msvc"))))'.dependencies]
+shaderc = "0.7.0"
+
+[features]
+png = ["image/png"]
+hdr = ["image/hdr"]
+dds = ["image/dds"]
+tga = ["image/tga"]
+jpeg = ["image/jpeg"]
+bmp = ["image/bmp"]